--- conflicted
+++ resolved
@@ -1,12 +1,8 @@
-<<<<<<< HEAD
 ---
 hide_table_of_contents: true
 ---
 
-# Remote Retriever
-=======
 # Metal Retriever
->>>>>>> 95ac5c20
 
 This example shows how to use the Metal Retriever in a `RetrievalQAChain` to retrieve documents from a Metal index.
 
